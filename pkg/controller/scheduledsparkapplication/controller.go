--- conflicted
+++ resolved
@@ -19,7 +19,7 @@
 import (
 	"context"
 	"fmt"
-	"github.com/GoogleCloudPlatform/spark-on-k8s-operator/pkg/apis/sparkoperator.k8s.io/v1beta1"
+	"github.com/GoogleCloudPlatform/spark-on-k8s-operator/pkg/apis/sparkoperator.k8s.io/v1beta2"
 	"github.com/GoogleCloudPlatform/spark-on-k8s-operator/pkg/config"
 	"github.com/GoogleCloudPlatform/spark-on-k8s-operator/pkg/util"
 	"github.com/golang/glog"
@@ -32,7 +32,6 @@
 	"k8s.io/apimachinery/pkg/types"
 	"k8s.io/apimachinery/pkg/util/clock"
 	"k8s.io/client-go/util/retry"
-<<<<<<< HEAD
 	"reflect"
 	ctrl "sigs.k8s.io/controller-runtime"
 	"sigs.k8s.io/controller-runtime/pkg/client"
@@ -43,61 +42,6 @@
 )
 
 var logger = ctrl.Log.WithName("scheduledsparkapp-controller")
-=======
-	"k8s.io/client-go/util/workqueue"
-
-	"github.com/GoogleCloudPlatform/spark-on-k8s-operator/pkg/apis/sparkoperator.k8s.io/v1beta2"
-	crdclientset "github.com/GoogleCloudPlatform/spark-on-k8s-operator/pkg/client/clientset/versioned"
-	crdscheme "github.com/GoogleCloudPlatform/spark-on-k8s-operator/pkg/client/clientset/versioned/scheme"
-	crdinformers "github.com/GoogleCloudPlatform/spark-on-k8s-operator/pkg/client/informers/externalversions"
-	crdlisters "github.com/GoogleCloudPlatform/spark-on-k8s-operator/pkg/client/listers/sparkoperator.k8s.io/v1beta2"
-	"github.com/GoogleCloudPlatform/spark-on-k8s-operator/pkg/config"
-)
-
-var (
-	keyFunc = cache.DeletionHandlingMetaNamespaceKeyFunc
-)
-
-type Controller struct {
-	crdClient        crdclientset.Interface
-	kubeClient       kubernetes.Interface
-	extensionsClient apiextensionsclient.Interface
-	queue            workqueue.RateLimitingInterface
-	cacheSynced      cache.InformerSynced
-	ssaLister        crdlisters.ScheduledSparkApplicationLister
-	saLister         crdlisters.SparkApplicationLister
-	clock            clock.Clock
-}
-
-func NewController(
-	crdClient crdclientset.Interface,
-	kubeClient kubernetes.Interface,
-	extensionsClient apiextensionsclient.Interface,
-	informerFactory crdinformers.SharedInformerFactory,
-	clock clock.Clock) *Controller {
-	crdscheme.AddToScheme(scheme.Scheme)
-
-	queue := workqueue.NewNamedRateLimitingQueue(workqueue.DefaultControllerRateLimiter(),
-		"scheduled-spark-application-controller")
-
-	controller := &Controller{
-		crdClient:        crdClient,
-		kubeClient:       kubeClient,
-		extensionsClient: extensionsClient,
-		queue:            queue,
-		clock:            clock,
-	}
-
-	informer := informerFactory.Sparkoperator().V1beta2().ScheduledSparkApplications()
-	informer.Informer().AddEventHandler(cache.ResourceEventHandlerFuncs{
-		AddFunc:    controller.onAdd,
-		UpdateFunc: controller.onUpdate,
-		DeleteFunc: controller.onDelete,
-	})
-	controller.cacheSynced = informer.Informer().HasSynced
-	controller.ssaLister = informer.Lister()
-	controller.saLister = informerFactory.Sparkoperator().V1beta2().SparkApplications().Lister()
->>>>>>> 86ee076a
 
 // Add creates a new ScheduledSparkApplication Controller and adds it to the Manager with default RBAC. The Manager will set fields on the Controller
 // and Start it when the Manager is Started.
@@ -126,7 +70,7 @@
 	ctx := context.Background()
 	ctx = contextutils.WithNamespace(ctx, request.Namespace)
 	ctx = contextutils.WithAppName(ctx, request.Name)
-	ssparkapp := &v1beta1.ScheduledSparkApplication{}
+	ssparkapp := &v1beta2.ScheduledSparkApplication{}
 	err := r.client.Get(ctx, request.NamespacedName, ssparkapp)
 	if err != nil {
 		if errors.IsNotFound(err) {
@@ -148,22 +92,13 @@
 
 	schedule, err := cron.ParseStandard(ssparkapp.Spec.Schedule)
 	if err != nil {
-<<<<<<< HEAD
 		logger.Error(err, "failed to parse schedule of ScheduledSparkApplication",
 			"schedule", ssparkapp.Spec.Schedule, "namespace", ssparkapp.Namespace, "name", ssparkapp.Name)
-		status.ScheduleState = v1beta1.FailedValidationState
-		status.Reason = err.Error()
-	} else {
-		status.ScheduleState = v1beta1.ScheduledState
-		now := r.clock.Now()
-=======
-		glog.Errorf("failed to parse schedule %s of ScheduledSparkApplication %s/%s: %v", app.Spec.Schedule, app.Namespace, app.Name, err)
 		status.ScheduleState = v1beta2.FailedValidationState
 		status.Reason = err.Error()
 	} else {
 		status.ScheduleState = v1beta2.ScheduledState
-		now := c.clock.Now()
->>>>>>> 86ee076a
+		now := r.clock.Now()
 		nextRunTime := status.NextRun.Time
 		if nextRunTime.IsZero() {
 			// The first run of the application.
@@ -199,19 +134,9 @@
 
 var _ reconcile.Reconciler = &ReconcileScheduledSparkApplication{}
 
-<<<<<<< HEAD
 func (r *ReconcileScheduledSparkApplication) createSparkApplication(
-	ctx context.Context, scheduledApp *v1beta1.ScheduledSparkApplication, t time.Time) (string, error) {
-	app := &v1beta1.SparkApplication{}
-=======
-	c.queue.Forget(key)
-	c.queue.Done(key)
-}
-
-func (c *Controller) createSparkApplication(
-	scheduledApp *v1beta2.ScheduledSparkApplication, t time.Time) (string, error) {
+	ctx context.Context, scheduledApp *v1beta2.ScheduledSparkApplication, t time.Time) (string, error) {
 	app := &v1beta2.SparkApplication{}
->>>>>>> 86ee076a
 	app.Spec = scheduledApp.Spec.Template
 	app.Name = fmt.Sprintf("%s-%d", scheduledApp.Name, t.UnixNano())
 	app.OwnerReferences = append(app.OwnerReferences, metav1.OwnerReference{
@@ -225,25 +150,16 @@
 		app.ObjectMeta.Labels[key] = value
 	}
 	app.ObjectMeta.Labels[config.ScheduledSparkAppNameLabel] = scheduledApp.Name
-<<<<<<< HEAD
 
 	err := r.client.Create(ctx, scheduledApp)
-=======
-	_, err := c.crdClient.SparkoperatorV1beta2().SparkApplications(scheduledApp.Namespace).Create(app)
->>>>>>> 86ee076a
 	if err != nil {
 		return "", err
 	}
 	return app.Name, nil
 }
 
-<<<<<<< HEAD
-func (r *ReconcileScheduledSparkApplication) shouldStartNextRun(ctx context.Context, app *v1beta1.ScheduledSparkApplication) (bool, error) {
+func (r *ReconcileScheduledSparkApplication) shouldStartNextRun(ctx context.Context, app *v1beta2.ScheduledSparkApplication) (bool, error) {
 	sortedApps, err := r.listSparkApplications(ctx, app)
-=======
-func (c *Controller) shouldStartNextRun(app *v1beta2.ScheduledSparkApplication) (bool, error) {
-	sortedApps, err := c.listSparkApplications(app)
->>>>>>> 86ee076a
 	if err != nil {
 		return false, err
 	}
@@ -256,17 +172,10 @@
 	switch app.Spec.ConcurrencyPolicy {
 	case v1beta2.ConcurrencyAllow:
 		return true, nil
-<<<<<<< HEAD
-	case v1beta1.ConcurrencyForbid:
+	case v1beta2.ConcurrencyForbid:
 		return r.hasLastRunFinished(lastRun), nil
-	case v1beta1.ConcurrencyReplace:
+	case v1beta2.ConcurrencyReplace:
 		if err := r.killLastRunIfNotFinished(ctx, lastRun); err != nil {
-=======
-	case v1beta2.ConcurrencyForbid:
-		return c.hasLastRunFinished(lastRun), nil
-	case v1beta2.ConcurrencyReplace:
-		if err := c.killLastRunIfNotFinished(lastRun); err != nil {
->>>>>>> 86ee076a
 			return false, err
 		}
 		return true, nil
@@ -274,13 +183,8 @@
 	return true, nil
 }
 
-<<<<<<< HEAD
-func (r *ReconcileScheduledSparkApplication) startNextRun(ctx context.Context, app *v1beta1.ScheduledSparkApplication, now time.Time) (string, error) {
+func (r *ReconcileScheduledSparkApplication) startNextRun(ctx context.Context, app *v1beta2.ScheduledSparkApplication, now time.Time) (string, error) {
 	name, err := r.createSparkApplication(ctx, app, now)
-=======
-func (c *Controller) startNextRun(app *v1beta2.ScheduledSparkApplication, now time.Time) (string, error) {
-	name, err := c.createSparkApplication(app, now)
->>>>>>> 86ee076a
 	if err != nil {
 		glog.Errorf("failed to create a SparkApplication instance for ScheduledSparkApplication %s/%s: %v", app.Namespace, app.Name, err)
 		return "", err
@@ -288,33 +192,22 @@
 	return name, nil
 }
 
-<<<<<<< HEAD
-func (r *ReconcileScheduledSparkApplication) hasLastRunFinished(app *v1beta1.SparkApplication) bool {
-	return app.Status.AppState.State == v1beta1.CompletedState ||
-		app.Status.AppState.State == v1beta1.FailedState
-}
-
-func (r *ReconcileScheduledSparkApplication) killLastRunIfNotFinished(ctx context.Context, app *v1beta1.SparkApplication) error {
-	finished := r.hasLastRunFinished(app)
-=======
-func (c *Controller) hasLastRunFinished(app *v1beta2.SparkApplication) bool {
+func (r *ReconcileScheduledSparkApplication) hasLastRunFinished(app *v1beta2.SparkApplication) bool {
 	return app.Status.AppState.State == v1beta2.CompletedState ||
 		app.Status.AppState.State == v1beta2.FailedState
 }
 
-func (c *Controller) killLastRunIfNotFinished(app *v1beta2.SparkApplication) error {
-	finished := c.hasLastRunFinished(app)
->>>>>>> 86ee076a
+func (r *ReconcileScheduledSparkApplication) killLastRunIfNotFinished(ctx context.Context, app *v1beta2.SparkApplication) error {
+	finished := r.hasLastRunFinished(app)
 	if finished {
 		return nil
 	}
 
-<<<<<<< HEAD
 	namespacedName := types.NamespacedName{
 		Namespace: app.Namespace,
 		Name:      app.Name,
 	}
-	prevApp := &v1beta1.ScheduledSparkApplication{}
+	prevApp := &v1beta2.ScheduledSparkApplication{}
 	err := r.client.Get(ctx, namespacedName, prevApp)
 	if err != nil && !errors.IsNotFound(err) {
 		return err
@@ -322,25 +215,19 @@
 
 	err = r.client.Delete(ctx, prevApp, client.GracePeriodSeconds(0))
 	if err != nil && !errors.IsNotFound(err) {
-=======
-	// Delete the SparkApplication object of the last run.
-	if err := c.crdClient.SparkoperatorV1beta2().SparkApplications(app.Namespace).Delete(app.Name,
-		metav1.NewDeleteOptions(0)); err != nil {
->>>>>>> 86ee076a
 		return err
 	}
 
 	return nil
 }
 
-<<<<<<< HEAD
 func (r *ReconcileScheduledSparkApplication) deleteScheduledSparkApplication(
 	ctx context.Context, namespace string, name string) error {
 	namespacedName := types.NamespacedName{
 		Namespace: namespace,
 		Name:      name,
 	}
-	ssa := &v1beta1.ScheduledSparkApplication{}
+	ssa := &v1beta2.ScheduledSparkApplication{}
 	err := r.client.Get(ctx, namespacedName, ssa)
 	if err != nil && !errors.IsNotFound(err) {
 		return err
@@ -355,28 +242,17 @@
 
 func (r *ReconcileScheduledSparkApplication) checkAndUpdatePastRuns(
 	ctx context.Context,
-	app *v1beta1.ScheduledSparkApplication,
-	status *v1beta1.ScheduledSparkApplicationStatus) error {
-	sortedApps, err := r.listSparkApplications(ctx, app)
-=======
-func (c *Controller) checkAndUpdatePastRuns(
 	app *v1beta2.ScheduledSparkApplication,
 	status *v1beta2.ScheduledSparkApplicationStatus) error {
-	sortedApps, err := c.listSparkApplications(app)
->>>>>>> 86ee076a
+	sortedApps, err := r.listSparkApplications(ctx, app)
 	if err != nil {
 		return err
 	}
 
 	var completedRuns []string
 	var failedRuns []string
-<<<<<<< HEAD
 	for _, a := range sortedApps.Items {
-		if a.Status.AppState.State == v1beta1.CompletedState {
-=======
-	for _, a := range sortedApps {
 		if a.Status.AppState.State == v1beta2.CompletedState {
->>>>>>> 86ee076a
 			completedRuns = append(completedRuns, a.Name)
 		} else if a.Status.AppState.State == v1beta2.FailedState {
 			failedRuns = append(failedRuns, a.Name)
@@ -386,7 +262,6 @@
 	var toDelete []string
 	status.PastSuccessfulRunNames, toDelete = bookkeepPastRuns(completedRuns, app.Spec.SuccessfulRunHistoryLimit)
 	for _, name := range toDelete {
-<<<<<<< HEAD
 		err := r.deleteScheduledSparkApplication(ctx, app.Namespace, name)
 		if err != nil {
 			logger.Error(err, "failed to delete ScheduledSparkApplication", "namespace", app.Namespace, "name", app.Name)
@@ -398,28 +273,15 @@
 		if err != nil {
 			logger.Error(err, "failed to delete ScheduledSparkApplication", "namespace", app.Namespace, "name", app.Name)
 		}
-=======
-		c.crdClient.SparkoperatorV1beta2().SparkApplications(app.Namespace).Delete(name, metav1.NewDeleteOptions(0))
-	}
-	status.PastFailedRunNames, toDelete = bookkeepPastRuns(failedRuns, app.Spec.FailedRunHistoryLimit)
-	for _, name := range toDelete {
-		c.crdClient.SparkoperatorV1beta2().SparkApplications(app.Namespace).Delete(name, metav1.NewDeleteOptions(0))
->>>>>>> 86ee076a
 	}
 
 	return nil
 }
 
-<<<<<<< HEAD
 func (r *ReconcileScheduledSparkApplication) updateScheduledSparkApplicationStatus(
 	ctx context.Context,
-	app *v1beta1.ScheduledSparkApplication,
-	newStatus *v1beta1.ScheduledSparkApplicationStatus) (reconcile.Result, error) {
-=======
-func (c *Controller) updateScheduledSparkApplicationStatus(
 	app *v1beta2.ScheduledSparkApplication,
-	newStatus *v1beta2.ScheduledSparkApplicationStatus) error {
->>>>>>> 86ee076a
+	newStatus *v1beta2.ScheduledSparkApplicationStatus) (reconcile.Result, error) {
 	// If the status has not changed, do not perform an update.
 	if isStatusEqual(newStatus, &app.Status) {
 		return reconcile.Result{}, nil
@@ -428,27 +290,17 @@
 	toUpdate := app.DeepCopy()
 	return reconcile.Result{}, retry.RetryOnConflict(retry.DefaultRetry, func() error {
 		toUpdate.Status = *newStatus
-<<<<<<< HEAD
 		updateErr := r.client.Update(ctx, toUpdate)
-=======
-		_, updateErr := c.crdClient.SparkoperatorV1beta2().ScheduledSparkApplications(toUpdate.Namespace).Update(
-			toUpdate)
->>>>>>> 86ee076a
 		if updateErr == nil {
 			return nil
 		}
 
-<<<<<<< HEAD
 		namespacedName := types.NamespacedName{
 			Namespace: toUpdate.Namespace,
 			Name:      toUpdate.Name,
 		}
-		result := &v1beta1.ScheduledSparkApplication{}
+		result := &v1beta2.ScheduledSparkApplication{}
 		err := r.client.Get(ctx, namespacedName, result)
-=======
-		result, err := c.crdClient.SparkoperatorV1beta2().ScheduledSparkApplications(toUpdate.Namespace).Get(
-			toUpdate.Name, metav1.GetOptions{})
->>>>>>> 86ee076a
 		if err != nil {
 			return err
 		}
@@ -458,17 +310,11 @@
 	})
 }
 
-<<<<<<< HEAD
-func (r *ReconcileScheduledSparkApplication) listSparkApplications(ctx context.Context, app *v1beta1.ScheduledSparkApplication) (sparkApps, error) {
+func (r *ReconcileScheduledSparkApplication) listSparkApplications(ctx context.Context, app *v1beta2.ScheduledSparkApplication) (sparkApps, error) {
 	appLabels := make(map[string]string)
 	appLabels[config.ScheduledSparkAppNameLabel] = app.Name
-	ssaList := &v1beta1.SparkApplicationList{}
+	ssaList := &v1beta2.SparkApplicationList{}
 	err := r.client.List(ctx, ssaList, client.InNamespace(app.Namespace), client.MatchingLabels(appLabels))
-=======
-func (c *Controller) listSparkApplications(app *v1beta2.ScheduledSparkApplication) (sparkApps, error) {
-	set := labels.Set{config.ScheduledSparkAppNameLabel: app.Name}
-	apps, err := c.saLister.SparkApplications(app.Namespace).List(set.AsSelector())
->>>>>>> 86ee076a
 	if err != nil {
 		result := &sparkApps{}
 		return *result, fmt.Errorf("failed to list SparkApplications: %v", err)
