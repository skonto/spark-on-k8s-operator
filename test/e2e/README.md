--- conflicted
+++ resolved
@@ -12,8 +12,7 @@
 e2e tests are written as Go test. All go test techniques apply (e.g. picking what to run, timeout length). Let's say I want to run all tests in "test/e2e/":
 
 ```bash
-<<<<<<< HEAD
-$ go test -v ./test/e2e/ --kubeconfig "$HOME/.kube/config" --operator-image=gcr.io/spark-operator/spark-operator:v2.3.1-v1alpha1-latest
+$ go test -v ./test/e2e/ --kubeconfig "$HOME/.kube/config" --operator-image=gcr.io/spark-operator/spark-operator:v2.4.0-v1alpha1-latest
 ```
 
 ###Available tests
@@ -22,8 +21,4 @@
 
 * `basic_test.go`
 
-  This test submits `spark-pi.yaml` contained in the `\examples`. It then checks that the Spark job successfully completes with the right result of Pi.
-=======
-$ go test -v ./test/e2e/ --kubeconfig "$HOME/.kube/config" --operator-image=gcr.io/spark-operator/spark-operator:v2.4.0-v1alpha1-latest
-```
->>>>>>> b575f307
+  This test submits `spark-pi.yaml` contained in the `\examples`. It then checks that the Spark job successfully completes with the right result of Pi.